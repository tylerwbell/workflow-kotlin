--- conflicted
+++ resolved
@@ -13,12 +13,8 @@
  * See the License for the specific language governing permissions and
  * limitations under the License.
  */
-<<<<<<< HEAD
-@file:Suppress("EXPERIMENTAL_API_USAGE")
-=======
 // This test tests code that is marked as deprecated, so we can ignore those warnings.
-@file:Suppress("DEPRECATION")
->>>>>>> 5b83f0d7
+@file:Suppress("DEPRECATION", "EXPERIMENTAL_API_USAGE")
 
 package com.squareup.workflow.legacy.rx2
 
